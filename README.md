[![Image](./Screenshots/Preview.gif)]()

# InputBarAccessoryView

### Features

- [x] Autocomplete text with @mention, #hashtag or any other prefix 
- [x] A self-sizing `UITextView` with an optional fixed height (can be replaced with any other view)
- [x] Image paste support   
- [x] Autocomplete attributed text highlighting
- [x] Reactive components that respond to given events
- [x] Top/Bottom/Left/Right `InputStackView`s that act as toolbars to place buttons
- [x] `RxSwift`/`RxCocoa` Support with `RxExtensions` Cocoapod subspec
- [x] Drop in attachment view for file/photo management
- [x] Plugin support for your own `InputPlugin`s
- [x] Compatible with all iPhones and iPads
- [x] RTL Support

<<<<<<< HEAD
### Installation via Swift Package Manager (SPM)

The [Swift Package Manager](https://swift.org/package-manager/) is a tool for automating the distribution of Swift code and is integrated into the `swift` compiler.
=======
### InputBarAccessoryView is being sponsored by the following tool; please help to support us by taking a look and signing up to a free trial

<a href="https://tracking.gitads.io/?repo=InputBarAccessoryView"><img src="https://images.gitads.io/InputBarAccessoryView" alt="GitAds"/></a>
>>>>>>> 8f6d626c

### Installation via CocoaPods

```ruby
# Swift 5.0
pod 'InputBarAccessoryView'

# Swift 4.2
pod 'InputBarAccessoryView', '4.2.2'
```

### Installation via Carthage

```ruby
# Swift 5.0
github "nathantannar4/InputBarAccessoryView"

# Swift 4.2
github "nathantannar4/InputBarAccessoryView" "4.2.2"
```

### Requirements

iOS 11.0+
Swift 5.0

> The latest iOS 9 + iOS 10 release is v4.3.2 

> The latest Swift 4.2 release is v4.2.2 

### Documentation

[Getting Started](./GETTING_STARTED.md)

> See the Example project to see how you can make the iMessage, Slack, Facebook and GitHawk input bars!

### Example Usage

<img src="https://raw.githubusercontent.com/nathantannar4/InputBarAccessoryView/master/Screenshots/ScreenshotA.png" width="242" height="432"> <img src="https://raw.githubusercontent.com/nathantannar4/InputBarAccessoryView/master/Screenshots/ScreenshotB.png" width="242" height="432"> <img src="https://raw.githubusercontent.com/nathantannar4/InputBarAccessoryView/master/Screenshots/ScreenshotC.png" width="242" height="432"> <img src="https://raw.githubusercontent.com/nathantannar4/InputBarAccessoryView/master/Screenshots/ScreenshotD.png" width="242" height="432"> <img src="https://raw.githubusercontent.com/nathantannar4/InputBarAccessoryView/master/Screenshots/ScreenshotE.png" width="242" height="432"> <img src="https://raw.githubusercontent.com/nathantannar4/InputBarAccessoryView/master/Screenshots/ScreenshotF.png" width="242" height="432">

### Featured In

Add your app to the list of apps using this library and make a pull request.

- [MessageKit](https://github.com/MessageKit/MessageKit) *(renamed to MessageInputBar)*
<p>
  <img src="https://raw.githubusercontent.com/MessageKit/MessageKit/master/Assets/mklogo.png" title="MessageKit Logo" height="50">
</p>

- [MessageViewController](https://github.com/GitHawkApp/MessageViewController) *(Autocomplete Highlighting Algorithm)*
<p>
  <img src="https://avatars3.githubusercontent.com/u/32285710?s=200&v=4" title="GitHawk Logo" height="50">
</p>

### See Also

iMessage style [TypingIndicator](https://github.com/nathantannar4/TypingIndicator) for chat apps

## Latest Releases
- 4.4.0
    - Drop iOS 9 and iOS 10
- 4.3.2
    - Fixed a bug where editing immediately before a tag prefix would break the tag
- 4.3.1
    - Add `RxSwift`/`RxCocoa` support through extensions and delegate proxies, requires Cocoapods installation of  `InputBarAccessoryView/RxExtensions`
- 4.3.0
    - Swift 5 support
- 4.2.2
    - Fixed image paste orientation issue in `InputTextView`
- 4.2.1
    - Fixed autocompletes of completions that contain spaces
    - Depricated `isCaseSensitive` in favor of a function asignment to pre-process autocompletions
- 4.2.0
    - Added new API for overriding the main middle view, normally the `InputTextView` so it can be replaced with views such as a "Join" button", `setMiddleContentView(_ view: UIView?, animated: Bool)`
- 4.1.2
        - Add `InputBarViewController` which contains an `InputBarAccessoryView` as the `inputAccessoryView` by default with a convenient `isInputBarHidden: Bool` property to show/hide it 
- 4.1.1
        - Add `frameInsets: HorizontalEdgePadding` property to `InputBarAccessoryView` to inset the view to be compatible with `UISplitViewController` or other custom containers where the view should not be the full width
- 4.1.0
        - Fix issue where setting long strings in `viewDidLoad` broke inital layout, Issue #41
        - Add `deleteCompletionByParts: Bool` flag to `AutocompleteManager` to allow for partial deletions of autocompletes rather than just the entire substring. 
        - Add `InputBarSendButton` to use as the `sendButton` in `InputBarAccessoryView`. This subclass of `InputBarButtonItem` has a `UIActivityIndicatorView` to show a spinner when making HTTP requests

### [CHANGELOG](./CHANGELOG.md)

**Find a bug? Open an issue!**

## Layout

The layout of the `InputBarAccessoryView` is made of of 4  `InputStackView`'s and an `InputTextView`. The padding of the subviews can be easily adjusted by changing the `padding` and `textViewPadding` properties. The constraints will automatically be updated.

<img src="https://raw.githubusercontent.com/nathantannar4/InputBarAccessoryView/master/Screenshots/Layout.png">

It is important to note that each of the `InputStackView `'s to the left and right of the `InputTextView` are anchored by a width constraint. This way the `InputTextView` will always fill the space inbetween in addition to providing methods that can easily be called to hide all buttons to the right or left of the `InputTextView` by setting the width constraint constant to 0. The bottom and top stack views are not height constraint and rely on their `intrinsicContentSize`

```swift
func setLeftStackViewWidthConstant(to newValue: CGFloat, animated: Bool)

func setRightStackViewWidthConstant(to newValue: CGFloat, animated: Bool)
```

### Reactive Hooks

Each `InputBarButtonItem` has properties that can hold actions that will be executed during various hooks such as the button being touched, the `UITextView `text changing and more! Thanks to these easy hooks with a few lines of code the items can be easily resized and animated similar to that of the Facebook messenger app.

```swift
// MARK: - Hooks
    
public typealias InputBarButtonItemAction = ((InputBarButtonItem) -> Void)    
    
private var onTouchUpInsideAction: InputBarButtonItemAction?
private var onKeyboardEditingBeginsAction: InputBarButtonItemAction?
private var onKeyboardEditingEndsAction: InputBarButtonItemAction?
private var onKeyboardSwipeGestureAction: ((InputBarButtonItem, UISwipeGestureRecognizer) -> Void)?
private var onTextViewDidChangeAction: ((InputBarButtonItem, InputTextView) -> Void)?
private var onSelectedAction: InputBarButtonItemAction?
private var onDeselectedAction: InputBarButtonItemAction?
private var onEnabledAction: InputBarButtonItemAction?
private var onDisabledAction: InputBarButtonItemAction?
```

## Author
<p>
	<img src="https://github.com/nathantannar4/NTComponents/raw/master/NTComponents/Assets/Nathan.png" width="100" height="100">
</p>

**Nathan Tannar** - [https://nathantannar.me](https://nathantannar.me)

## License

Distributed under the MIT license. See ``LICENSE`` for more information.<|MERGE_RESOLUTION|>--- conflicted
+++ resolved
@@ -16,15 +16,13 @@
 - [x] Compatible with all iPhones and iPads
 - [x] RTL Support
 
-<<<<<<< HEAD
+### InputBarAccessoryView is being sponsored by the following tool; please help to support us by taking a look and signing up to a free trial
+
+<a href="https://tracking.gitads.io/?repo=InputBarAccessoryView"><img src="https://images.gitads.io/InputBarAccessoryView" alt="GitAds"/></a>
+
 ### Installation via Swift Package Manager (SPM)
 
 The [Swift Package Manager](https://swift.org/package-manager/) is a tool for automating the distribution of Swift code and is integrated into the `swift` compiler.
-=======
-### InputBarAccessoryView is being sponsored by the following tool; please help to support us by taking a look and signing up to a free trial
-
-<a href="https://tracking.gitads.io/?repo=InputBarAccessoryView"><img src="https://images.gitads.io/InputBarAccessoryView" alt="GitAds"/></a>
->>>>>>> 8f6d626c
 
 ### Installation via CocoaPods
 
