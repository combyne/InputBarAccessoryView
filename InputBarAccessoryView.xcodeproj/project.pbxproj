--- conflicted
+++ resolved
@@ -548,11 +548,7 @@
 				INFOPLIST_FILE = "$(SRCROOT)/Sources/Supporting Files/Info.plist";
 				INSTALL_PATH = "$(LOCAL_LIBRARY_DIR)/Frameworks";
 				LD_RUNPATH_SEARCH_PATHS = "$(inherited) @executable_path/Frameworks @loader_path/Frameworks";
-<<<<<<< HEAD
-				MARKETING_VERSION = 4.3.2;
-=======
 				MARKETING_VERSION = 4.3.3;
->>>>>>> 74cffa87
 				PRODUCT_BUNDLE_IDENTIFIER = me.nathantannar.InputBarAccessoryView;
 				PRODUCT_NAME = "$(TARGET_NAME)";
 				SKIP_INSTALL = YES;
@@ -575,11 +571,7 @@
 				INFOPLIST_FILE = "$(SRCROOT)/Sources/Supporting Files/Info.plist";
 				INSTALL_PATH = "$(LOCAL_LIBRARY_DIR)/Frameworks";
 				LD_RUNPATH_SEARCH_PATHS = "$(inherited) @executable_path/Frameworks @loader_path/Frameworks";
-<<<<<<< HEAD
-				MARKETING_VERSION = 4.3.2;
-=======
 				MARKETING_VERSION = 4.3.3;
->>>>>>> 74cffa87
 				PRODUCT_BUNDLE_IDENTIFIER = me.nathantannar.InputBarAccessoryView;
 				PRODUCT_NAME = "$(TARGET_NAME)";
 				SKIP_INSTALL = YES;
